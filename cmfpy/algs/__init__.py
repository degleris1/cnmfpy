--- conflicted
+++ resolved
@@ -1,12 +1,8 @@
 """Optimization methods for convolutive matrix factorization."""
 
 from .gradient_descent import GradDescent, BlockDescent
-<<<<<<< HEAD
 from .mult import MultUpdate, StochasticMultUpdate
-=======
-from .mult import MultUpdate
 from .hals import SimpleHALSUpdate, HALSUpdate
->>>>>>> 0545715a
 
 # from .mult import fit_mult, mult_step
 # from .chals import fit_chals
@@ -15,10 +11,7 @@
     "gd": GradDescent,
     "bcd": BlockDescent,
     "mult": MultUpdate,
-<<<<<<< HEAD
-    "stochastic_mult": StochasticMultUpdate
-=======
+    "stochastic_mult": StochasticMultUpdate,
     "hals": HALSUpdate,
     "hals_simple": SimpleHALSUpdate,
->>>>>>> 0545715a
 }