# import pyximport; pyximport.install()
import numpy as np
import numpy.linalg as la
# import numba

# from . import cy_hals
from .accelerated import AcceleratedOptimizer
from ..common import shift_and_stack, EPSILON, FACTOR_MIN


class HALSUpdate(AcceleratedOptimizer):
    """
    Advanced version of HALS update, updating T/L entries of `H` at a time.
    """

    def __init__(self, data, dims, patience=3, tol=1e-5, max_iter=1,
                 weightW=1, weightH=1, stop_thresh=0, **kwargs):
        super().__init__(data, dims, patience, tol,
                         max_iter=max_iter, weightW=weightW, weightH=weightH,
                         stop_thresh=stop_thresh, **kwargs)

        # Set up batches
        self.batch_inds = []
        self.batch_sizes = []
        for k in range(self.n_components):
            self.batch_sizes.append([])
            self.batch_inds.append([])
            for l in range(self.maxlag):
                batch = range(l, self.n_timepoints-self.maxlag, self.maxlag)
                self.batch_inds[k].append(batch)
                self.batch_sizes[k].append(len(batch))

    """
    W update
    """

    def setup_W_update(self):
        L, N, K = self.W.shape

        self.H_unfold = shift_and_stack(self.H, L)  # Unfold matrices
        self.H_norms = la.norm(self.H_unfold, axis=1)  # Compute norms

    def update_W(self):
        _update_W(self.W, self.H_unfold, self.H_norms, self.resids)

    """
    H update
    """

    def setup_H_update(self):
        L, N, K = self.W.shape

        # Set up norms and cloned tensors
        self.W_norms = la.norm(self.W, axis=1).T  # K * L, norm along N
        self.W_raveled = []
        self.W_clones = []
        for k in range(K):
            self.W_raveled.append(self.W[:, :, k].ravel())
            self.W_clones.append([])
            for l in range(L):
                self.W_clones[k].append(_clone_Wk(self.W_raveled[k],
                                                  k, l, self.batch_sizes))

    def update_H(self):
        _update_H(self.W, self.H, self.resids,
                  self.W_norms, self.W_raveled, self.W_clones,
                  self.batch_inds, self.batch_sizes)


"""
Internal methods for W update
"""


# @numba.jit(nopython=True)
def _update_W(W, H_unfold, H_norms, resids):
    L, N, K = W.shape
    for k in range(K):
        for l in range(L):
            _update_W_col(k, l, W, H_unfold, H_norms, resids)


# @numba.jit(nopython=True)
def _update_W_col(k, l, W, H_unfold, H_norms, resids):
    L, N, K = W.shape
    ind = l*K + k

    resids -= np.outer(W[l, :, k], H_unfold[ind, :])
    W[l, :, k] = _next_W_col(H_unfold[ind, :], H_norms[ind], resids)
    resids += np.outer(W[l, :, k], H_unfold[ind, :])


# @numba.jit(nopython=True)
def _next_W_col(Hkl, norm_Hkl, resid):
    """
    """
    # TODO reconsider transpose
    return np.maximum(np.dot(-resid, Hkl) / (norm_Hkl**2 + EPSILON),
                      FACTOR_MIN)


"""
Internal methods for H update
"""


# @numba.jit()
def _update_H(W, H, resids, W_norms, W_raveled, W_clones,
              batch_inds, batch_sizes):
    L, N, K = W.shape
    T = H.shape[1]

    for k in range(K):  # Update each component
        for l in range(L):  # Update each lag
            norm_Wk = la.norm(W_norms[k, :])
            _update_H_batch(k, l, W, H, resids,
                            W_raveled[k], W_clones[k][l],
                            batch_inds[k][l], batch_sizes[k][l], norm_Wk)
            _update_H_entry(k, T-L+l, W, H, resids, W_norms)


# @numba.jit()
def _update_H_batch(k, l, W, H, resids, Wk, Wk_clones, batch_ind, n_batch,
                    norm_Wk):
    L, N, K = W.shape

    # Set up batch
    batch = H[k, batch_ind]
    end_batch = l + L*n_batch

    # Create residual tensor and factor tensor
    resid_tens = _fold_resids(l, n_batch, resids, L, N)
    factors_tens = _fold_factor(Wk, batch)

    # Generate remainder (residual - factor) tensor and remove factor
    # contribution from residual
    remainder = resid_tens - factors_tens

    # Subtract out factor from residual
    resids[:, l:end_batch] -= _unfold_factor(factors_tens, n_batch, L, N)

    # Update H
    H[k, batch_ind] = _next_H_batch(Wk_clones, norm_Wk, remainder)

    # Add factor contribution back to residual
    updated_batch = H[k, batch_ind]
    new_factors_tens = _fold_factor(Wk, updated_batch)
    resids[:, l:end_batch] += _unfold_factor(new_factors_tens, n_batch, L, N)

<<<<<<< HEAD
=======
        # Clone Wk several times
        Wk_clones = np.tile(Wk, (n_batch, 1))
>>>>>>> 6025d8aa

# @numba.jit(nopython=True)
def _update_H_entry(k, t, W, H, resids, W_norms):
        """
        Update a single entry of `H`.
        """
        L, N, K = W.shape
        T = H.shape[1]

        # Collect cached data
        Wk = W[:, :, k].T
        # TODO is this valid?
        # norm_Wkt = np.sqrt(np.sum(W_norms[k, :T-t]**2))
        norm_Wkt = la.norm(W_norms[k, :T-t])

        # Remove factor from residual
        remainder = resids[:, t:t+L] - H[k, t] * Wk[:, :T-t]

        # Update
        H[k, t] = _next_H_entry(Wk[:, :T-t], norm_Wkt, remainder)

        # Add factor back to residual
        resids[:, t:t+L] = remainder + H[k, t] * Wk[:, :T-t]


# @numba.jit(nopython=True)
def _next_H_entry(Wkt, norm_Wkt, remainder):
    trace = np.dot(np.ravel(Wkt), np.ravel(-remainder))
    return np.maximum(trace / (norm_Wkt**2 + EPSILON), FACTOR_MIN)


# @numba.jit(nopython=True)
def _unfold_factor(factors_tens, n_batch, L, N):
        """
        Expand the factor tensor into a matrix.
        """
<<<<<<< HEAD
        return factors_tens.reshape(L*n_batch, N).T


# @numba.jit(nopython=True)
def _fold_factor(Wk, batch):
    """
    Generate factor prediction for a given component and lag. Then fold
    into a tensor.
    """
    return np.outer(batch, Wk)


# @numba.jit()
def _fold_resids(start, n_batch, resids, L, N):
    """
    Select the appropriate part of the residual matrix, and fold into
    a tensor.
    """
    cropped = resids[:, start:(start + L * n_batch)]
    return cropped.T.reshape(n_batch, L*N)


# @numba.jit()
def _next_H_batch(Wk_clones, norm_Wk, remainder):
        traces = np.inner(Wk_clones, -remainder)[0]
        return np.maximum(np.divide(traces, norm_Wk**2 + EPSILON), FACTOR_MIN)


def _clone_Wk(Wk, k, l, batch_sizes):
    """
    Clone Wk several times and place into a tensor.
    """
    n_batch = batch_sizes[k][l]
    return np.outer(np.ones(n_batch), Wk)
=======
        return factors_tens.reshape(self.maxlag*n_batch, self.n_features).T
>>>>>>> 6025d8aa
<|MERGE_RESOLUTION|>--- conflicted
+++ resolved
@@ -147,12 +147,7 @@
     new_factors_tens = _fold_factor(Wk, updated_batch)
     resids[:, l:end_batch] += _unfold_factor(new_factors_tens, n_batch, L, N)
 
-<<<<<<< HEAD
-=======
-        # Clone Wk several times
-        Wk_clones = np.tile(Wk, (n_batch, 1))
->>>>>>> 6025d8aa
-
+   
 # @numba.jit(nopython=True)
 def _update_H_entry(k, t, W, H, resids, W_norms):
         """
@@ -185,11 +180,10 @@
 
 # @numba.jit(nopython=True)
 def _unfold_factor(factors_tens, n_batch, L, N):
-        """
-        Expand the factor tensor into a matrix.
-        """
-<<<<<<< HEAD
-        return factors_tens.reshape(L*n_batch, N).T
+    """
+    Expand the factor tensor into a matrix.
+    """
+    return factors_tens.reshape(L*n_batch, N).T
 
 
 # @numba.jit(nopython=True)
@@ -222,7 +216,4 @@
     Clone Wk several times and place into a tensor.
     """
     n_batch = batch_sizes[k][l]
-    return np.outer(np.ones(n_batch), Wk)
-=======
-        return factors_tens.reshape(self.maxlag*n_batch, self.n_features).T
->>>>>>> 6025d8aa
+    return np.outer(np.ones(n_batch), Wk)